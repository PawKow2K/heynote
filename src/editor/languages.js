--- conflicted
+++ resolved
@@ -255,18 +255,17 @@
         guesslang: "ps1",
     }),
     new Language({
-<<<<<<< HEAD
+        token: "vue",
+        name: "Vue",
+        parser: vueLanguage.parser,
+        guesslang: null,
+    }),
+    new Language({
         token: "dart",
         name: "Dart",
         parser: StreamLanguage.define(dart).parser,
         guesslang: "dart",
-=======
-        token: "vue",
-        name: "Vue",
-        parser: vueLanguage.parser,
-        guesslang: null,
->>>>>>> 6ec20ee8
-    }),
+    }), 
 ]
 
 
